package mover

// Copyright 2021 VMware, Inc.
// SPDX-License-Identifier: BSD-2-Clause

import (
	"fmt"
	"io/ioutil"
	"os"

	"github.com/avast/retry-go"
	"github.com/vmware-tanzu/asset-relocation-tool-for-kubernetes/v2/internal"
	"helm.sh/helm/v3/pkg/chart"
	"helm.sh/helm/v3/pkg/chartutil"
)

const defaultRetries = 3

type RewriteRules struct {
	Registry         string
	RepositoryPrefix string
}

type Logger interface {
	Printf(format string, i ...interface{})
	Println(i ...interface{})
}

type defaultLogger struct{}

func (l *defaultLogger) Printf(format string, i ...interface{}) {
	fmt.Printf(format, i...)
	return
}

func (l *defaultLogger) Println(i ...interface{}) {
	fmt.Println(i...)
	return
}

type ChartMover struct {
	chart        *chart.Chart
	imageChanges []*internal.ImageChange
	chartChanges []*internal.RewriteAction
	logger       Logger
	retries      uint
}

// Returns the chart embedded image patterns from the .relok8s-images.yaml file
func ChartPatterns(chart *chart.Chart) string {
	for _, file := range chart.Files {
		if file.Name == ".relok8s-images.yaml" && file.Data != nil {
			return string(file.Data)
		}
	}
	return ""
}

// LoadImagePatterns from file first, or the embedded from the chart as a fallback
func LoadImagePatterns(patternsFile string, chart *chart.Chart) (string, error) {
	if patternsFile != "" {
		contents, err := os.ReadFile(patternsFile)
		if err != nil {
			return "", fmt.Errorf("failed to read the image patterns file: %w", err)
		}
		return string(contents), nil
	}
	return ChartPatterns(chart), nil
}

// NewChartMover creates a ChartMover to relocate a chart following the given
// imagePatters and rules.
<<<<<<< HEAD
func NewChartMover(chart *chart.Chart, patterns string, rules *rewrite.Rules, opts ...Option) (*ChartMover, error) {
	c := &ChartMover{
		chart:   chart,
		logger:  &defaultLogger{},
		retries: defaultRetries,
	}

	// Option overrides
	for _, opt := range opts {
		if opt != nil {
			opt(c)
		}
	}

=======
func NewChartMover(chart *chart.Chart, patterns string, rules *RewriteRules, log Logger) (*ChartMover, error) {
>>>>>>> 993208d8
	imagePatterns, err := internal.ParseImagePatterns(patterns)
	if err != nil {
		return nil, fmt.Errorf("failed to parse image patterns: %w", err)
	}

	imageChanges, err := pullOriginalImages(chart, imagePatterns)
	if err != nil {
		return nil, fmt.Errorf("failed to pull original images: %w", err)
	}

	imageChanges, chartChanges, err := computeChanges(chart, imageChanges, rules)
	if err != nil {
		return nil, fmt.Errorf("failed to compute chart rewrites: %w", err)
	}

	c.imageChanges = imageChanges
	c.chartChanges = chartChanges

	return c, nil
}

// WithRetries customizes the mover push retries
func (cm *ChartMover) WithRetries(retries uint) *ChartMover {
	cm.retries = retries
	return cm
}

// Print dumps the chart mover changes to the mover logger
func (cm *ChartMover) Print() {
	log := cm.logger
	log.Println("Image moves:")
	for _, change := range cm.imageChanges {
		pushRequiredTxt := ""
		if change.ShouldPush() {
			pushRequiredTxt = " (push required)"
		}
		log.Printf(" %s => %s (%s)%s\n",
			change.ImageReference.Name(), change.RewrittenReference.Name(), change.Digest, pushRequiredTxt)
	}

	var chartToModify *chart.Chart
	for _, change := range cm.chartChanges {
		destination := change.FindChartDestination(cm.chart)
		if chartToModify != destination {
			chartToModify = destination
			log.Printf("\nChanges written to %s/values.yaml:\n", chartToModify.ChartFullPath())
		}
		log.Printf("  %s: %s\n", change.Path, change.Value)
	}
}

// Move executes the chart move image and chart changes.
// The result chart is saved as toChartFilename.
func (cm *ChartMover) Move(toChartFilename string) error {
	log := cm.logger
	err := pushRewrittenImages(cm.imageChanges, cm.retries, log)
	if err != nil {
		return err
	}
	log.Println("Writing chart files... ")
	err = modifyChart(cm.chart, cm.chartChanges, toChartFilename)
	if err != nil {
		return err
	}
	log.Println("Done")
	return nil
}

func pullOriginalImages(chart *chart.Chart, pattens []*internal.ImageTemplate) ([]*internal.ImageChange, error) {
	var changes []*internal.ImageChange
	imageCache := map[string]*internal.ImageChange{}

	for _, pattern := range pattens {
		originalImage, err := pattern.Render(chart)
		if err != nil {
			return nil, err
		}

		change := &internal.ImageChange{
			Pattern:        pattern,
			ImageReference: originalImage,
		}

		if imageCache[originalImage.Name()] == nil {
			image, digest, err := internal.Image.Pull(originalImage)
			if err != nil {
				return nil, err
			}
			change.Image = image
			change.Digest = digest
			imageCache[originalImage.Name()] = change
		} else {
			change.Image = imageCache[originalImage.Name()].Image
			change.Digest = imageCache[originalImage.Name()].Digest
		}
		changes = append(changes, change)
	}
	return changes, nil
}

func computeChanges(chart *chart.Chart, imageChanges []*internal.ImageChange, registryRules *RewriteRules) ([]*internal.ImageChange, []*internal.RewriteAction, error) {
	var chartChanges []*internal.RewriteAction
	imageCache := map[string]bool{}

	for _, change := range imageChanges {
		rewriteRules := &internal.OCIImageLocation{
			Registry:         registryRules.Registry,
			RepositoryPrefix: registryRules.RepositoryPrefix,
			Digest:           change.Digest,
		}

		newActions, err := change.Pattern.Apply(change.ImageReference, rewriteRules)
		if err != nil {
			return nil, nil, err
		}

		chartChanges = append(chartChanges, newActions...)

		rewrittenImage, err := change.Pattern.Render(chart, newActions...)
		if err != nil {
			return nil, nil, err
		}

		change.RewrittenReference = rewrittenImage

		if change.ShouldPush() {
			if imageCache[rewrittenImage.Name()] {
				// This image has already been checked previously, so just force this one to be skipped
				change.AlreadyPushed = true
			} else {
				needToPush, err := internal.Image.Check(change.Digest, rewrittenImage)
				if err != nil {
					return nil, nil, err
				}

				change.AlreadyPushed = !needToPush
				imageCache[rewrittenImage.Name()] = true
			}
		}
	}
	return imageChanges, chartChanges, nil
}

func pushRewrittenImages(imageChanges []*internal.ImageChange, retries uint, log Logger) error {
	for _, change := range imageChanges {
		if change.ShouldPush() {
			err := retry.Do(
				func() error {
					log.Printf("Pushing %s...\n", change.RewrittenReference.Name())
					err := internal.Image.Push(change.Image, change.RewrittenReference)
					if err != nil {
						return err
					}
					log.Println("Done")
					return nil
				},
				retry.Attempts(retries),
				retry.OnRetry(func(n uint, err error) {
					log.Printf("Attempt #%d failed: %s\n", n+1, err.Error())
				}),
			)
			if err != nil {
				return err
			}
		}
	}
	return nil
}

func modifyChart(originalChart *chart.Chart, actions []*internal.RewriteAction, toChartFilename string) error {
	var err error
	modifiedChart := originalChart
	for _, action := range actions {
		modifiedChart, err = action.Apply(modifiedChart)
		if err != nil {
			return err
		}
	}

	return saveChart(modifiedChart, toChartFilename)
}

func saveChart(chart *chart.Chart, toChartFilename string) error {
	cwd, _ := os.Getwd()
	tempDir, err := ioutil.TempDir(cwd, "relok8s-*")
	if err != nil {
		return err
	}

	filename, err := chartutil.Save(chart, tempDir)
	if err != nil {
		return err
	}

	err = os.Rename(filename, toChartFilename)
	if err != nil {
		return err
	}

	return os.Remove(tempDir)
}

type Option func(*ChartMover)

// WithRetries defines how many times to retry the push operation
func WithRetries(retries uint) Option {
	return func(c *ChartMover) {
		c.retries = retries
	}
}

// WithLogger sets a custom Logger interface
func WithLogger(l Logger) Option {
	return func(c *ChartMover) {
		c.logger = l
	}
}<|MERGE_RESOLUTION|>--- conflicted
+++ resolved
@@ -1,7 +1,7 @@
-package mover
-
 // Copyright 2021 VMware, Inc.
 // SPDX-License-Identifier: BSD-2-Clause
+
+package mover
 
 import (
 	"fmt"
@@ -14,7 +14,8 @@
 	"helm.sh/helm/v3/pkg/chartutil"
 )
 
-const defaultRetries = 3
+// Number of retries for pull/push operations
+const DefaultRetries = 3
 
 type RewriteRules struct {
 	Registry         string
@@ -70,12 +71,11 @@
 
 // NewChartMover creates a ChartMover to relocate a chart following the given
 // imagePatters and rules.
-<<<<<<< HEAD
-func NewChartMover(chart *chart.Chart, patterns string, rules *rewrite.Rules, opts ...Option) (*ChartMover, error) {
+func NewChartMover(chart *chart.Chart, patterns string, rules *RewriteRules, opts ...Option) (*ChartMover, error) {
 	c := &ChartMover{
 		chart:   chart,
 		logger:  &defaultLogger{},
-		retries: defaultRetries,
+		retries: DefaultRetries,
 	}
 
 	// Option overrides
@@ -85,9 +85,6 @@
 		}
 	}
 
-=======
-func NewChartMover(chart *chart.Chart, patterns string, rules *RewriteRules, log Logger) (*ChartMover, error) {
->>>>>>> 993208d8
 	imagePatterns, err := internal.ParseImagePatterns(patterns)
 	if err != nil {
 		return nil, fmt.Errorf("failed to parse image patterns: %w", err)
