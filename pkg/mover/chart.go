--- conflicted
+++ resolved
@@ -135,23 +135,11 @@
 	if err != nil {
 		return nil, fmt.Errorf("failed to parse image patterns: %w", err)
 	}
-<<<<<<< HEAD
-
-	// TODO(miguel): Remove this operation from the constructor
-	// The constructor should be idempotent
-	imageChanges, err := pullOriginalImages(chart, imagePatterns, c.logger)
+	imageChanges, err := pullOriginalImages(chart, imagePatterns)
 	if err != nil {
 		return nil, fmt.Errorf("failed to pull original images: %w", err)
 	}
-
-	imageChanges, chartChanges, err := computeChanges(chart, imageChanges, rules, c.logger)
-=======
-	imageChanges, err := pullOriginalImages(chart, imagePatterns)
-	if err != nil {
-		return nil, fmt.Errorf("failed to pull original images: %w", err)
-	}
 	imageChanges, chartChanges, err := computeChanges(chart, imageChanges, rules)
->>>>>>> fca071ad
 	if err != nil {
 		return nil, fmt.Errorf("failed to compute chart rewrites: %w", err)
 	}
@@ -165,25 +153,14 @@
 // Print dumps the chart mover changes to the mover logger
 func (cm *ChartMover) Print() {
 	log := cm.logger
-<<<<<<< HEAD
-	log.Println("Images to be pushed:")
-	noImagesToPush := true
-=======
-	log.Printf("\nImage moves:\n")
->>>>>>> fca071ad
+	log.Println("Image moves:")
 	for _, change := range cm.imageChanges {
 		pushRequiredTxt := ""
 		if change.ShouldPush() {
 			pushRequiredTxt = " (push required)"
 		}
-<<<<<<< HEAD
-	}
-	if noImagesToPush {
-		log.Println("  no images require pushing")
-=======
 		log.Printf(" %s => %s (%s)%s\n",
 			change.ImageReference.Name(), change.RewrittenReference.Name(), change.Digest, pushRequiredTxt)
->>>>>>> fca071ad
 	}
 
 	var chartToModify *chart.Chart
@@ -236,10 +213,6 @@
 			if err != nil {
 				return nil, err
 			}
-<<<<<<< HEAD
-			log.Println("Done")
-=======
->>>>>>> fca071ad
 			change.Image = image
 			change.Digest = digest
 			imageCache[originalImage.Name()] = change
@@ -252,11 +225,7 @@
 	return changes, nil
 }
 
-<<<<<<< HEAD
-func computeChanges(chart *chart.Chart, imageChanges []*internal.ImageChange, registryRules *OCIImageRewriteRules, log Logger) ([]*internal.ImageChange, []*internal.RewriteAction, error) {
-=======
-func computeChanges(chart *chart.Chart, imageChanges []*internal.ImageChange, rules *rewrite.Rules) ([]*internal.ImageChange, []*internal.RewriteAction, error) {
->>>>>>> fca071ad
+func computeChanges(chart *chart.Chart, imageChanges []*internal.ImageChange, registryRules *OCIImageRewriteRules) ([]*internal.ImageChange, []*internal.RewriteAction, error) {
 	var chartChanges []*internal.RewriteAction
 	imageCache := map[string]bool{}
 
@@ -291,16 +260,7 @@
 					return nil, nil, err
 				}
 
-				if needToPush {
-<<<<<<< HEAD
-					log.Println("Push required")
-				} else {
-					log.Println("Already exists")
-=======
-				} else {
->>>>>>> fca071ad
-					change.AlreadyPushed = true
-				}
+				change.AlreadyPushed = !needToPush
 				imageCache[rewrittenImage.Name()] = true
 			}
 		}
